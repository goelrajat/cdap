angular.module(PKG.name + '.feature.admin')
  .config(function($stateProvider, $urlRouterProvider, MYAUTH_ROLE) {

    $stateProvider
      .state('admin', {
        abstract: true,
        data: {
          authorizedRoles: MYAUTH_ROLE.all,
          highlightTab: 'management'
        },
        url: '/admin',
        templateUrl: '/assets/features/admin/templates/admin.html',
        controller: 'AdminController'
      })

        .state('admin.overview', {
          url: '',
          templateUrl: '/assets/features/admin/templates/overview.html',
          controller: 'OverviewController',
          ncyBreadcrumb: {
            label: 'Management',
            parent: 'overview'
          }
        })

        .state('admin.system', {
          abstract: true,
          url: '/system',
          template: '<ui-view/>'
        })
          .state('admin.system.overview', {
            url: '',
            templateUrl: '/assets/features/admin/templates/system.html'
          })
          .state('admin.system.configuration', {
            url: '/configuration',
            templateUrl: '/assets/features/admin/templates/system/configuration.html',
            controller: 'SystemConfigurationController',
            ncyBreadcrumb: {
              label: 'Configuration',
              parent: 'admin.overview'
            }
          })

          .state('admin.system.services', {
            url: '/services',
            templateUrl: '/assets/features/admin/templates/system/services.html',
            controller: 'SystemServicesController',
            ncyBreadcrumb: {
              label: 'Services',
              parent: 'admin.overview'
            }
          })
            .state('admin.system.services.detail', {
              parent: 'admin.system',
              url: '/services/detail/:serviceName',
              templateUrl: '/assets/features/admin/templates/system/service-detail.html',
              controller: 'SystemServiceDetailController'
            })
              .state('admin.system.services.detail.metadata', {
                url: '/metadata',
                templateUrl: '/assets/features/admin/templates/partials/service-detail-metadata.html',
                ncyBreadcrumb: {
                  label: 'Metadata',
                  parent: 'admin.system.services'
                }
              })
              .state('admin.system.services.detail.logs', {
                url: '/logs',
                templateUrl: '/assets/features/admin/templates/partials/service-detail-log.html',
                controller: 'SystemServiceLogController',
                ncyBreadcrumb: {
                  label: 'Logs',
                  parent: 'admin.system.services'
                }
              })

          .state('admin.system.preferences', {
            url: '/preferences',
            templateUrl: '/assets/features/admin/templates/preferences.html',
            controller: 'PreferencesController',
            ncyBreadcrumb: {
              label: 'Preferences',
              parent: 'admin.overview'
            },
            resolve: {
              rSource: function() {
                return 'SYSTEM';
              }
            }
          })

        .state('admin.namespace', {
          abstract: true,
          url: '/namespace',
          resolve: {
            nsList: function(myNamespace) {
              // This is to make sure that namespace list is available to
              // admin.namespace (sidebar)
              return myNamespace.getList(true);
            }
          },
          template: '<ui-view/>'
        })
          .state('admin.namespace.create', {
            url: '/create',
            onEnter: function($bootstrapModal, $state) {
<<<<<<< HEAD
              var modal = $bootstrapModal.open({
=======
              $bootstrapModal.open({
>>>>>>> df7b864c
                templateUrl: '/assets/features/admin/templates/namespace/create.html',
                size: 'lg',
                backdrop: true,
                keyboard: true,
                controller: 'NamespaceCreateController'
              }).result.finally(function() {
                $state.go('admin.overview', {}, { reload: true });
              });
            },
            onExit: function($modalStack) {
              $modalStack.dismissAll();
            },
            ncyBreadcrumb: {
              skip: true
            }
          })

          .state('admin.namespace.detail', {
            url: '/detail/:nsadmin',
            templateUrl: '/assets/features/admin/templates/namespace.html'
          })
            .state('admin.namespace.detail.preferences', {
              url: '/preferences',
              templateUrl: '/assets/features/admin/templates/preferences.html',
              controller: 'PreferencesController',
              resolve: {
                rSource: function () {
                  return 'NAMESPACE';
                }
              },
              ncyBreadcrumb: {
                label: 'Preferences',
                parent: 'admin.namespace.detail.settings'
              }
            })

            .state('admin.namespace.detail.metadata', {
              url: '/metadata',
              templateUrl: '/assets/features/admin/templates/namespace/metadata.html',
              controller: 'NamespaceMetadataController'
            })

            .state('admin.namespace.detail.settings', {
              url: '/settings',
              templateUrl: '/assets/features/admin/templates/namespace/settings.html',
              controller: 'NamespaceSettingsController',
              ncyBreadcrumb: {
                label: '{{$state.params.nsadmin}}',
                parent: 'admin.overview'
              }
            })

            .state('admin.namespace.detail.data', {
              url: '/data',
              templateUrl: '/assets/features/admin/templates/namespace/datasets.html',
              controller: 'NamespaceDatasetsController',
              ncyBreadcrumb: {
                label: 'Datasets',
                parent: 'admin.namespace.detail.settings'
              }
            })
              .state('admin.namespace.detail.data.datasetmetadata', {
                url: '/datasets/:datasetId',
                controller: 'NamespaceDatasetMetadataController',
                templateUrl: '/assets/features/admin/templates/namespace/dataset-metadata.html',
                ncyBreadcrumb: {
                  label: '{{$state.params.datasetId}}',
                  parent: 'admin.namespace.detail.data'
                }
              })

              .state('admin.namespace.detail.data.streamcreate', {
                url:'/streams/create',
                onEnter: function($bootstrapModal, $state) {
                  $bootstrapModal.open({
                    templateUrl: '/assets/features/admin/templates/namespace/streamscreate.html',
                    size: 'lg',
                    backdrop: true,
                    keyboard: true,
                    controller: 'NamespaceStreamsCreateController'
                  }).result.finally(function() {
                    $state.go('admin.namespace.detail.data', {}, { reload: true });
                  });
                },
                onExit: function($modalStack) {
                  $modalStack.dismissAll();
                },
                ncyBreadcrumb: {
                  skip: true
                }
              })

              .state('admin.namespace.detail.data.streammetadata', {
                url: '/streams/detail/:streamId',
                controller: 'NamespaceStreamMetadataController',
                templateUrl: '/assets/features/admin/templates/namespace/stream-metadata.html',
                ncyBreadcrumb: {
                  label: '{{$state.params.streamId}}',
                  parent: 'admin.namespace.detail.data'
                }
              })

            .state('admin.namespace.detail.apps', {
              url: '/apps',
              templateUrl: '/assets/features/admin/templates/namespace/apps.html',
              controller: 'NamespaceAppController',
              ncyBreadcrumb: {
                label: 'Applications',
                parent: 'admin.namespace.detail.settings'
              }
            })
              .state('admin.namespace.detail.apps.metadata', {
                parent: 'admin.namespace.detail',
                url: '/:appId',
                templateUrl: '/assets/features/admin/templates/namespace/app-metadata.html',
                controller: 'NamespaceAppMetadataController',
                ncyBreadcrumb: {
                  label: 'Metadata',
                  parent: 'admin.namespace.detail.apps'
                }
              })
                .state('admin.namespace.detail.apps.metadata.preference', {
                  url: '/preferences',
                  templateUrl: '/assets/features/admin/templates/preferences.html',
                  controller: 'PreferencesController',
                  ncyBreadcrumb: {
                    label: 'Preferences',
                    parent: 'admin.namespace.detail.settings'
                  },
                  resolve: {
                    rSource: function () {
                      return 'APPLICATION';
                    }
                  }
                });

  });<|MERGE_RESOLUTION|>--- conflicted
+++ resolved
@@ -105,11 +105,7 @@
           .state('admin.namespace.create', {
             url: '/create',
             onEnter: function($bootstrapModal, $state) {
-<<<<<<< HEAD
-              var modal = $bootstrapModal.open({
-=======
               $bootstrapModal.open({
->>>>>>> df7b864c
                 templateUrl: '/assets/features/admin/templates/namespace/create.html',
                 size: 'lg',
                 backdrop: true,
