--- conflicted
+++ resolved
@@ -628,13 +628,8 @@
       try {
         log = store.getRunHistory(programId);
       } catch (OperationException e) {
-<<<<<<< HEAD
-        throw new AppFabricServiceException(
-          String.format(UserMessages.getMessage(UserErrors.PROGRAM_NOT_FOUND), id.toString(), e.getMessage()));
-=======
         throw new AppFabricServiceException(String.format(UserMessages.getMessage(UserErrors.PROGRAM_NOT_FOUND),
                                                           id.toString(), e.getMessage()));
->>>>>>> c0b82433
       }
       List<FlowRunRecord> history = new ArrayList<FlowRunRecord>();
       for (RunRecord runRecord : log) {
@@ -1061,13 +1056,8 @@
       LOG.info("All data for account '" + account + "' deleted.");
     } catch (Throwable throwable) {
       LOG.warn(StackTraceUtil.toStringStackTrace(throwable));
-<<<<<<< HEAD
-      throw new AppFabricServiceException(
-        String.format(UserMessages.getMessage(UserErrors.RESET_FAIL), throwable.getMessage()));
-=======
       throw new AppFabricServiceException(String.format(UserMessages.getMessage(UserErrors.RESET_FAIL),
                                                         throwable.getMessage()));
->>>>>>> c0b82433
     }
   }
 
