/*
 * Copyright 2012-2014 Continuuity, Inc.
 *
 * Licensed under the Apache License, Version 2.0 (the "License"); you may not
 * use this file except in compliance with the License. You may obtain a copy of
 * the License at
 *
 * http://www.apache.org/licenses/LICENSE-2.0
 *
 * Unless required by applicable law or agreed to in writing, software
 * distributed under the License is distributed on an "AS IS" BASIS, WITHOUT
 * WARRANTIES OR CONDITIONS OF ANY KIND, either express or implied. See the
 * License for the specific language governing permissions and limitations under
 * the License.
 */

package com.continuuity.explore.client;

import com.continuuity.explore.service.Explore;
import com.continuuity.explore.service.ExploreException;
import com.continuuity.explore.service.Handle;
import com.continuuity.explore.service.HandleNotFoundException;
import com.continuuity.explore.service.MetaDataInfo;
import com.continuuity.explore.service.Result;
import com.continuuity.explore.service.Status;

import com.google.common.base.Functions;
import com.google.common.base.Throwables;
import com.google.common.collect.AbstractIterator;
import com.google.common.util.concurrent.FutureCallback;
import com.google.common.util.concurrent.Futures;
import com.google.common.util.concurrent.ListenableFuture;
import com.google.common.util.concurrent.ListeningScheduledExecutorService;
import com.google.common.util.concurrent.MoreExecutors;
import org.apache.twill.common.Threads;
import org.slf4j.Logger;
import org.slf4j.LoggerFactory;

import java.io.IOException;
<<<<<<< HEAD
import java.lang.reflect.Type;
import java.net.InetSocketAddress;
import java.net.URL;
import java.sql.SQLException;
=======
import java.util.Iterator;
>>>>>>> cf442939
import java.util.List;
import java.util.concurrent.Callable;
import java.util.concurrent.Executors;
import java.util.concurrent.TimeUnit;

/**
 * A base for an Explore Client that talks to a server implementing {@link Explore} over HTTP.
 */
public abstract class AbstractExploreClient extends ExploreHttpClient implements ExploreClient {
  private final ListeningScheduledExecutorService executor;

  protected AbstractExploreClient() {
    executor = MoreExecutors.listeningDecorator(
      Executors.newSingleThreadScheduledExecutor(Threads.createDaemonThreadFactory("explore-client-executor")));
  }

  @Override
  public void close() throws IOException {
    // This will cancel all the running tasks, with interruption - that means that all
    // queries submitted by this executor will be closed
    executor.shutdownNow();
  }

  @Override
  public boolean isServiceAvailable() {
    return isAvailable();
  }

  @Override
  public ListenableFuture<Void> disableExplore(final String datasetInstance) {
    // NOTE: here we have two levels of Future because we want to return the future that actually
    // finishes the execution of the disable operation - it is not enough that the future handle
    // be available
    ListenableFuture<Handle> futureHandle = executor.submit(new Callable<Handle>() {
      @Override
      public Handle call() throws Exception {
        return doDisableExplore(datasetInstance);
      }
    });
    StatementExecutionFuture futureResults = getFutureResultsFromHandle(futureHandle);

    // Exceptions will be thrown in case of an error in the futureHandle
    return Futures.transform(futureResults, Functions.<Void>constant(null));
  }

  @Override
  public ListenableFuture<Void> enableExplore(final String datasetInstance) {
    // NOTE: here we have two levels of Future because we want to return the future that actually
    // finishes the execution of the enable operation - it is not enough that the future handle
    // be available
    ListenableFuture<Handle> futureHandle = executor.submit(new Callable<Handle>() {
      @Override
      public Handle call() throws Exception {
        return doEnableExplore(datasetInstance);
      }
    });
    StatementExecutionFuture futureResults = getFutureResultsFromHandle(futureHandle);

    // Exceptions will be thrown in case of an error in the futureHandle
    return Futures.transform(futureResults, Functions.<Void>constant(null));
  }

  @Override
  public StatementExecutionFuture submit(final String statement) {
    ListenableFuture<Handle> futureHandle = executor.submit(new Callable<Handle>() {
      @Override
      public Handle call() throws Exception {
        return execute(statement);
      }
    });
    return getFutureResultsFromHandle(futureHandle);
  }

  /**
   * Create a {@link StatementExecutionFuture} object by polling the Explore service using the
   * {@link ListenableFuture} containing a {@link Handle}.
   */
  private StatementExecutionFuture getFutureResultsFromHandle(
    final ListenableFuture<Handle> futureHandle) {
    final StatementExecutionFutureImpl resultFuture = new StatementExecutionFutureImpl(this, futureHandle);
    Futures.addCallback(futureHandle, new FutureCallback<Handle>() {
      @Override
      public void onSuccess(final Handle handle) {
        try {
          Status status = getStatus(handle);
          if (!status.getStatus().isFinished()) {
            executor.schedule(new Runnable() {
              @Override
              public void run() {
                onSuccess(handle);
              }
            }, 300, TimeUnit.MILLISECONDS);
          } else {
            if (!status.hasResults()) {
              close(handle);
            }
            resultFuture.set(new ClientExploreExecutionResult(AbstractExploreClient.this, handle, status.hasResults()));
          }
        } catch (Exception e) {
          throw Throwables.propagate(e);
        }
      }

      @Override
      public void onFailure(Throwable t) {
        resultFuture.setException(t);
      }
    }, executor);
    return resultFuture;
  }

<<<<<<< HEAD
  @Override
  public Handle getColumns(String catalog, String schemaPattern, String tableNamePattern, String columnNamePattern)
    throws ExploreException, SQLException {
    String body = GSON.toJson(new ExploreClientUtil.ColumnsArgs(catalog, schemaPattern,
                                                                tableNamePattern, columnNamePattern));
    HttpResponse response = doPost("data/explore/jdbc/columns", body, null);
    if (HttpResponseStatus.OK.getCode() == response.getResponseCode()) {
      return Handle.fromId(parseResponseAsMap(response, "handle"));
    }
    throw new ExploreException("Cannot get the columns. Reason: " + getDetails(response));
  }

  @Override
  public Handle getCatalogs() throws ExploreException, SQLException {
    HttpResponse response = doPost("data/explore/jdbc/catalogs", null, null);
    if (HttpResponseStatus.OK.getCode() == response.getResponseCode()) {
      return Handle.fromId(parseResponseAsMap(response, "handle"));
    }
    throw new ExploreException("Cannot get the catalogs. Reason: " + getDetails(response));
  }

  @Override
  public Handle getSchemas(String catalog, String schemaPattern) throws ExploreException, SQLException {
    String body = GSON.toJson(new ExploreClientUtil.SchemasArgs(catalog, schemaPattern));
    HttpResponse response = doPost("data/explore/jdbc/schemas", body, null);
    if (HttpResponseStatus.OK.getCode() == response.getResponseCode()) {
      return Handle.fromId(parseResponseAsMap(response, "handle"));
    }
    throw new ExploreException("Cannot get the schemas. Reason: " + getDetails(response));
  }

  @Override
  public Handle getFunctions(String catalog, String schemaPattern, String functionNamePattern)
    throws ExploreException, SQLException {
    String body = GSON.toJson(new ExploreClientUtil.FunctionsArgs(catalog, schemaPattern, functionNamePattern));
    HttpResponse response = doPost("data/explore/jdbc/functions", body, null);
    if (HttpResponseStatus.OK.getCode() == response.getResponseCode()) {
      return Handle.fromId(parseResponseAsMap(response, "handle"));
    }
    throw new ExploreException("Cannot get the functions. Reason: " + getDetails(response));
  }

  @Override
  public MetaDataInfo getInfo(MetaDataInfo.InfoType infoType) throws ExploreException, SQLException {
    HttpResponse response = doGet(String.format("data/explore/jdbc/info/%s", infoType.name()));
    if (HttpResponseStatus.OK.getCode() == response.getResponseCode()) {
      return parseJson(response, MetaDataInfo.class);
    }
    throw new ExploreException("Cannot get information " + infoType.name() + ". Reason: " + getDetails(response));
  }

  @Override
  public Handle getTables(String catalog, String schemaPattern,
                          String tableNamePattern, List<String> tableTypes) throws ExploreException, SQLException {
    String body = GSON.toJson(new ExploreClientUtil.TablesArgs(catalog, schemaPattern,
                                                               tableNamePattern, tableTypes));
    HttpResponse response = doPost("data/explore/jdbc/tables", body, null);
    if (HttpResponseStatus.OK.getCode() == response.getResponseCode()) {
      return Handle.fromId(parseResponseAsMap(response, "handle"));
    }
    throw new ExploreException("Cannot get the tables. Reason: " + getDetails(response));
  }

  @Override
  public Handle getTableTypes() throws ExploreException, SQLException {
    HttpResponse response = doPost("data/explore/jdbc/tableTypes", null, null);
    if (HttpResponseStatus.OK.getCode() == response.getResponseCode()) {
      return Handle.fromId(parseResponseAsMap(response, "handle"));
    }
    throw new ExploreException("Cannot get the tables. Reason: " + getDetails(response));
  }

  @Override
  public Handle getTypeInfo() throws ExploreException, SQLException {
    HttpResponse response = doPost("data/explore/jdbc/types", null, null);
    if (HttpResponseStatus.OK.getCode() == response.getResponseCode()) {
      return Handle.fromId(parseResponseAsMap(response, "handle"));
    }
    throw new ExploreException("Cannot get the tables. Reason: " + getDetails(response));
  }

  protected String parseResponseAsMap(HttpResponse response, String key) throws ExploreException {
    Map<String, String> responseMap = parseJson(response, MAP_TYPE_TOKEN);
    if (responseMap.containsKey(key)) {
      return responseMap.get(key);
    }
=======
  /**
   * Result iterator which polls Explore service using HTTP to get next results.
   */
  private static final class ClientExploreExecutionResult extends AbstractIterator<Result>
    implements ExploreExecutionResult {
    private static final Logger LOG = LoggerFactory.getLogger(ClientExploreExecutionResult.class);
    private static final int POLLING_SIZE = 100;
>>>>>>> cf442939

    private Iterator<Result> delegate;

    private final ExploreHttpClient exploreClient;
    private final Handle handle;
    private final boolean hasResults;

    public ClientExploreExecutionResult(ExploreHttpClient exploreClient, Handle handle, boolean hasResults) {
      this.exploreClient = exploreClient;
      this.handle = handle;
      this.hasResults = hasResults;
    }

    @Override
    protected Result computeNext() {
      if (!hasResults) {
        return endOfData();
      }

      if (delegate != null && delegate.hasNext()) {
        return delegate.next();
      }
      try {
        // call the endpoint 'next' to get more results and set delegate
        List<Result> nextResults = exploreClient.nextResults(handle, POLLING_SIZE);
        delegate = nextResults.iterator();

        // At this point, if delegate has no result, there are no more results at all
        if (!delegate.hasNext()) {
          return endOfData();
        }
        return delegate.next();
      } catch (ExploreException e) {
        LOG.error("Exception while iterating through the results of query {}", handle.getHandle(), e);
        throw Throwables.propagate(e);
      } catch (HandleNotFoundException e) {
        // Handle may have timed out, or the handle given is just unknown
        LOG.debug("Received exception", e);
        return endOfData();
      }
    }

    @Override
    public void close() throws IOException {
      try {
        exploreClient.close(handle);
      } catch (HandleNotFoundException e) {
        // Don't need to throw an exception in that case - if the handle is not found, the query is already closed
        LOG.warn("Caught exception when closing the results", e);
      } catch (ExploreException e) {
        LOG.error("Caught exception during close operation", e);
        throw Throwables.propagate(e);
      }
    }
  }
}<|MERGE_RESOLUTION|>--- conflicted
+++ resolved
@@ -37,18 +37,13 @@
 import org.slf4j.LoggerFactory;
 
 import java.io.IOException;
-<<<<<<< HEAD
-import java.lang.reflect.Type;
-import java.net.InetSocketAddress;
-import java.net.URL;
 import java.sql.SQLException;
-=======
 import java.util.Iterator;
->>>>>>> cf442939
 import java.util.List;
 import java.util.concurrent.Callable;
 import java.util.concurrent.Executors;
 import java.util.concurrent.TimeUnit;
+import javax.annotation.Nullable;
 
 /**
  * A base for an Explore Client that talks to a server implementing {@link Explore} over HTTP.
@@ -109,10 +104,102 @@
 
   @Override
   public StatementExecutionFuture submit(final String statement) {
+    return getResultsFuture(new HandleProducer() {
+      @Override
+      public Handle getHandle() throws ExploreException, SQLException {
+        return execute(statement);
+      }
+    });
+  }
+
+  @Override
+  public StatementExecutionFuture columns(@Nullable final String catalog, @Nullable final String schemaPattern,
+                                          final String tableNamePattern, final String columnNamePattern) {
+    return getResultsFuture(new HandleProducer() {
+      @Override
+      public Handle getHandle() throws ExploreException, SQLException {
+        return getColumns(catalog, schemaPattern, tableNamePattern, columnNamePattern);
+      }
+    });
+  }
+
+  @Override
+  public StatementExecutionFuture catalogs() {
+    return getResultsFuture(new HandleProducer() {
+      @Override
+      public Handle getHandle() throws ExploreException, SQLException {
+        return getCatalogs();
+      }
+    });
+  }
+
+  @Override
+  public StatementExecutionFuture schemas(@Nullable final String catalog, @Nullable final String schemaPattern) {
+    return getResultsFuture(new HandleProducer() {
+      @Override
+      public Handle getHandle() throws ExploreException, SQLException {
+        return getSchemas(catalog, schemaPattern);
+      }
+    });
+  }
+
+  @Override
+  public StatementExecutionFuture functions(@Nullable final String catalog, @Nullable final String schemaPattern,
+                                            final String functionNamePattern) {
+    return getResultsFuture(new HandleProducer() {
+      @Override
+      public Handle getHandle() throws ExploreException, SQLException {
+        return getFunctions(catalog, schemaPattern, functionNamePattern);
+      }
+    });
+  }
+
+  @Override
+  public ListenableFuture<MetaDataInfo> info(final MetaDataInfo.InfoType infoType) {
+    return executor.submit(new Callable<MetaDataInfo>() {
+      @Override
+      public MetaDataInfo call() throws Exception {
+        return getInfo(infoType);
+      }
+    });
+  }
+
+  @Override
+  public StatementExecutionFuture tables(@Nullable final String catalog, @Nullable final String schemaPattern,
+                                         final String tableNamePattern, @Nullable final List<String> tableTypes) {
+    return getResultsFuture(new HandleProducer() {
+      @Override
+      public Handle getHandle() throws ExploreException, SQLException {
+        return getTables(catalog, schemaPattern, tableNamePattern, tableTypes);
+      }
+    });
+  }
+
+  @Override
+  public StatementExecutionFuture tableTypes() {
+    return getResultsFuture(new HandleProducer() {
+      @Override
+      public Handle getHandle() throws ExploreException, SQLException {
+        return getTableTypes();
+      }
+    });
+  }
+
+  @Override
+  public StatementExecutionFuture dataTypes() {
+    return getResultsFuture(new HandleProducer() {
+      @Override
+      public Handle getHandle() throws ExploreException, SQLException {
+        return getTypeInfo();
+      }
+    });
+  }
+
+  private StatementExecutionFuture getResultsFuture(final HandleProducer handleProducer) {
     ListenableFuture<Handle> futureHandle = executor.submit(new Callable<Handle>() {
       @Override
       public Handle call() throws Exception {
-        return execute(statement);
+        return handleProducer.getHandle();
       }
     });
     return getFutureResultsFromHandle(futureHandle);
@@ -156,94 +243,13 @@
     return resultFuture;
   }
 
-<<<<<<< HEAD
-  @Override
-  public Handle getColumns(String catalog, String schemaPattern, String tableNamePattern, String columnNamePattern)
-    throws ExploreException, SQLException {
-    String body = GSON.toJson(new ExploreClientUtil.ColumnsArgs(catalog, schemaPattern,
-                                                                tableNamePattern, columnNamePattern));
-    HttpResponse response = doPost("data/explore/jdbc/columns", body, null);
-    if (HttpResponseStatus.OK.getCode() == response.getResponseCode()) {
-      return Handle.fromId(parseResponseAsMap(response, "handle"));
-    }
-    throw new ExploreException("Cannot get the columns. Reason: " + getDetails(response));
-  }
-
-  @Override
-  public Handle getCatalogs() throws ExploreException, SQLException {
-    HttpResponse response = doPost("data/explore/jdbc/catalogs", null, null);
-    if (HttpResponseStatus.OK.getCode() == response.getResponseCode()) {
-      return Handle.fromId(parseResponseAsMap(response, "handle"));
-    }
-    throw new ExploreException("Cannot get the catalogs. Reason: " + getDetails(response));
-  }
-
-  @Override
-  public Handle getSchemas(String catalog, String schemaPattern) throws ExploreException, SQLException {
-    String body = GSON.toJson(new ExploreClientUtil.SchemasArgs(catalog, schemaPattern));
-    HttpResponse response = doPost("data/explore/jdbc/schemas", body, null);
-    if (HttpResponseStatus.OK.getCode() == response.getResponseCode()) {
-      return Handle.fromId(parseResponseAsMap(response, "handle"));
-    }
-    throw new ExploreException("Cannot get the schemas. Reason: " + getDetails(response));
-  }
-
-  @Override
-  public Handle getFunctions(String catalog, String schemaPattern, String functionNamePattern)
-    throws ExploreException, SQLException {
-    String body = GSON.toJson(new ExploreClientUtil.FunctionsArgs(catalog, schemaPattern, functionNamePattern));
-    HttpResponse response = doPost("data/explore/jdbc/functions", body, null);
-    if (HttpResponseStatus.OK.getCode() == response.getResponseCode()) {
-      return Handle.fromId(parseResponseAsMap(response, "handle"));
-    }
-    throw new ExploreException("Cannot get the functions. Reason: " + getDetails(response));
-  }
-
-  @Override
-  public MetaDataInfo getInfo(MetaDataInfo.InfoType infoType) throws ExploreException, SQLException {
-    HttpResponse response = doGet(String.format("data/explore/jdbc/info/%s", infoType.name()));
-    if (HttpResponseStatus.OK.getCode() == response.getResponseCode()) {
-      return parseJson(response, MetaDataInfo.class);
-    }
-    throw new ExploreException("Cannot get information " + infoType.name() + ". Reason: " + getDetails(response));
-  }
-
-  @Override
-  public Handle getTables(String catalog, String schemaPattern,
-                          String tableNamePattern, List<String> tableTypes) throws ExploreException, SQLException {
-    String body = GSON.toJson(new ExploreClientUtil.TablesArgs(catalog, schemaPattern,
-                                                               tableNamePattern, tableTypes));
-    HttpResponse response = doPost("data/explore/jdbc/tables", body, null);
-    if (HttpResponseStatus.OK.getCode() == response.getResponseCode()) {
-      return Handle.fromId(parseResponseAsMap(response, "handle"));
-    }
-    throw new ExploreException("Cannot get the tables. Reason: " + getDetails(response));
-  }
-
-  @Override
-  public Handle getTableTypes() throws ExploreException, SQLException {
-    HttpResponse response = doPost("data/explore/jdbc/tableTypes", null, null);
-    if (HttpResponseStatus.OK.getCode() == response.getResponseCode()) {
-      return Handle.fromId(parseResponseAsMap(response, "handle"));
-    }
-    throw new ExploreException("Cannot get the tables. Reason: " + getDetails(response));
-  }
-
-  @Override
-  public Handle getTypeInfo() throws ExploreException, SQLException {
-    HttpResponse response = doPost("data/explore/jdbc/types", null, null);
-    if (HttpResponseStatus.OK.getCode() == response.getResponseCode()) {
-      return Handle.fromId(parseResponseAsMap(response, "handle"));
-    }
-    throw new ExploreException("Cannot get the tables. Reason: " + getDetails(response));
-  }
-
-  protected String parseResponseAsMap(HttpResponse response, String key) throws ExploreException {
-    Map<String, String> responseMap = parseJson(response, MAP_TYPE_TOKEN);
-    if (responseMap.containsKey(key)) {
-      return responseMap.get(key);
-    }
-=======
+  /**
+   * Interface that produces a handle.
+   */
+  private static interface HandleProducer {
+    Handle getHandle() throws ExploreException, SQLException;
+  }
+
   /**
    * Result iterator which polls Explore service using HTTP to get next results.
    */
@@ -251,7 +257,6 @@
     implements ExploreExecutionResult {
     private static final Logger LOG = LoggerFactory.getLogger(ClientExploreExecutionResult.class);
     private static final int POLLING_SIZE = 100;
->>>>>>> cf442939
 
     private Iterator<Result> delegate;
 
