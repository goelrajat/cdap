--- conflicted
+++ resolved
@@ -44,14 +44,8 @@
 import co.cask.cdap.proto.ProgramType;
 import com.google.common.annotations.VisibleForTesting;
 import com.google.common.base.Preconditions;
-<<<<<<< HEAD
 import com.google.common.base.Predicate;
-import com.google.common.base.Strings;
-import com.google.common.collect.ImmutableMap;
-import com.google.common.collect.ImmutableSet;
 import com.google.common.collect.Iterables;
-=======
->>>>>>> 0453e9e2
 import com.google.common.collect.Maps;
 import com.google.common.reflect.TypeToken;
 import com.google.common.util.concurrent.AbstractIdleService;
@@ -143,9 +137,6 @@
     return store.getAdapter(Id.Namespace.from(namespace), adapterName);
   }
 
-<<<<<<< HEAD
-  public Iterable<AdapterSpecification> getAdapters(String namespace) {
-=======
   /**
    * Get all adapters in a given namespace.
    *
@@ -153,7 +144,6 @@
    * @return {@link Collection} of {@link AdapterSpecification}
    */
   public Collection<AdapterSpecification> getAdapters(String namespace) {
->>>>>>> 0453e9e2
     return store.getAllAdapters(Id.Namespace.from(namespace));
   }
 
@@ -178,23 +168,17 @@
   public void removeAdapter(String namespaceId, AdapterSpecification adapterSpec) {
     String appId = adapterSpec.getType();
     ApplicationSpecification appSpec = store.getApplication(Id.Application.from(namespaceId, appId));
-    AdapterService.AdapterTypeInfo adapterTypeInfo = getAdapterTypeInfo(adapterSpec.getType());
-    stopPrograms(namespaceId, appSpec, adapterTypeInfo, adapterSpec);
+    AdapterTypeInfo adapterTypeInfo = getAdapterTypeInfo(adapterSpec.getType());
+    unschedule(namespaceId, appSpec, adapterTypeInfo, adapterSpec);
 
     store.removeAdapter(Id.Namespace.from(namespaceId), adapterSpec.getName());
   }
 
   /**
    * Creates the adapter
-<<<<<<< HEAD
-   * @param namespaceId namespace to create the adapter in
+   * @param namespaceId namespace to create the adapter
    * @param adapterSpec specification of the adapter to create
-=======
-   *
-   * @param namespaceId namespace
-   * @param adapterSpec instance of {@link AdapterSpecification}
->>>>>>> 0453e9e2
-   * @throws IllegalArgumentException
+   * @throws IllegalArgumentException on errors.
    */
   public void createAdapter(String namespaceId, AdapterSpecification adapterSpec) throws IllegalArgumentException {
 
@@ -291,15 +275,9 @@
     }
   }
 
-<<<<<<< HEAD
-  // Stop all the programs needed for the adapter. Currently, only unscheduling of workflow is supported.
-  public void stopPrograms(String namespaceId, ApplicationSpecification spec, AdapterTypeInfo adapterTypeInfo,
-                           AdapterSpecification adapterSpec) {
-=======
   // Unschedule all the programs needed for the adapter. Currently, only unscheduling of workflow is supported.
   private void unschedule(String namespaceId, ApplicationSpecification spec, AdapterTypeInfo adapterTypeInfo,
                           AdapterSpecification adapterSpec) {
->>>>>>> 0453e9e2
     ProgramType programType = adapterTypeInfo.getProgramType();
     if (programType.equals(ProgramType.WORKFLOW)) {
       Map<String, WorkflowSpecification> workflowSpecs = spec.getWorkflows();
@@ -453,57 +431,4 @@
     private static final String SOURCE_PROPERTIES = "CDAP-Source-Properties";
     private static final String SINK_PROPERTIES = "CDAP-Sink-Properties";
   }
-
-
-<<<<<<< HEAD
-  // Limiting values to a preset whitelist is required, so that the frequency between runs is constant.
-  // This can be worked around by using quartz' frequency scheduling (rather than scheduling by cron expression).
-  private static final Set<Integer> allowedMinutes = ImmutableSet.of(30, 20, 15, 12, 10, 6, 5, 4, 3, 2, 1);
-  private static final Set<Integer> allowedHours = ImmutableSet.of(12, 8, 6, 4, 3, 2, 1);
-  // allowed days: All months do not have the same number of days. This messes things up.
-  private static final Set<Integer> allowedDays = ImmutableSet.of();
-
-  /**
-   * Converts a frequency expression into cronExpression that is usable by quartz.
-   * Supports frequency expressions with the following resolutions: minutes, hours, days.
-   * Example conversions:
-   * '10m' -> '*{@literal /}10 * * * ?'
-   * '3d' -> '0 0 *{@literal /}3 * ?'
-   *
-   * @return a cron expression
-   */
-  @VisibleForTesting
-  static String toCronExpr(String frequency) {
-    Preconditions.checkArgument(!Strings.isNullOrEmpty(frequency));
-    // remove all whitespace
-    frequency = frequency.replaceAll("\\s+", "");
-    Preconditions.checkArgument(frequency.length() >= 0);
-
-    frequency = frequency.toLowerCase();
-
-    String value = frequency.substring(0, frequency.length() - 1);
-    Preconditions.checkArgument(StringUtils.isNumeric(value));
-    Integer parsedValue = Integer.valueOf(value);
-    Preconditions.checkArgument(parsedValue > 0);
-
-    String everyN = String.format("*/%s", value);
-    char lastChar = frequency.charAt(frequency.length() - 1);
-    switch (lastChar) {
-      case 'm':
-        DateBuilder.validateMinute(parsedValue);
-        Preconditions.checkArgument(allowedMinutes.contains(parsedValue));
-        return String.format("%s * * * ?", everyN);
-      case 'h':
-        DateBuilder.validateHour(parsedValue);
-        Preconditions.checkArgument(allowedHours.contains(parsedValue));
-        return String.format("0 %s * * ?", everyN);
-      case 'd':
-        DateBuilder.validateDayOfMonth(parsedValue);
-        Preconditions.checkArgument(allowedDays.contains(parsedValue));
-        return String.format("0 0 %s * ?", everyN);
-    }
-    throw new IllegalArgumentException(String.format("Time unit not supported: %s", lastChar));
-  }
-=======
->>>>>>> 0453e9e2
 }