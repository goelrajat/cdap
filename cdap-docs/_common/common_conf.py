# -*- coding: utf-8 -*-

# Copyright © 2014-2017 Cask Data, Inc.
#
# Licensed under the Apache License, Version 2.0 (the "License"); you may not
# use this file except in compliance with the License. You may obtain a copy of
# the License at
#
# http://www.apache.org/licenses/LICENSE-2.0
#
# Unless required by applicable law or agreed to in writing, software
# distributed under the License is distributed on an "AS IS" BASIS, WITHOUT
# WARRANTIES OR CONDITIONS OF ANY KIND, either express or implied. See the
# License for the specific language governing permissions and limitations under
# the License.

#
# CDAP documentation build configuration file
#
# This file is execfile()d with the current directory set to its
# containing dir.
#
# Note that not all possible configuration values are present in this
# autogenerated file.
#
# All configuration values have a default; values that are commented out
# serve to show the default.

import os
import os.path
import subprocess
import sys
from datetime import datetime

def get_sdk_version():
    # Sets the Build Version
    version = None
    short_version = None
    full_version = None
    version_tuple = None
    try:
# Python 2.7 commands
#         grep_version_cmd = "grep '<version>' ../../../pom.xml | awk 'NR==1;START{print $1}'"
#         print "grep_version_cmd: %s" % grep_version_cmd
#         full_version_temp = subprocess.check_output(grep_version_cmd, shell=True)
# Python 2.6 commands
        p1 = subprocess.Popen(['grep' , '<version>', '../../../pom.xml' ], stdout=subprocess.PIPE)
        p2 = subprocess.Popen(['awk', 'NR==1;START{print $1}'], stdin=p1.stdout, stdout=subprocess.PIPE)
        full_version_temp = p2.communicate()[0]
# Python 2.6 command end
        full_version = full_version_temp.strip().replace('<version>', '').replace('</version>', '')
        version = full_version.replace('-SNAPSHOT', '')
        short_version = "%s.%s" % tuple(version.split('.')[0:2])
       
        v = full_version.replace('-', '.').split('.')
        if len(v) > 3:
            s = "%s-" % v[3]
            v = v[0:3]
            v.append(s)
            v.append(s)
        else:
            v.append('')
            v.append('')
        version_tuple = tuple(v)      
    except:
        print "Unexpected error: %s" % sys.exc_info()[0]
        pass
    return version, short_version, full_version, version_tuple

def print_sdk_version():
    version, short_version, full_version = get_sdk_version()
    if version == full_version:
        print "SDK Version: %s" % version
    elif version and full_version:
        print "SDK Version: %s (%s)" % (version, full_version)
        print "Version tuple: %s" % (version_tuple)
    else:
        print "Could not get version (%s), full version (%s) from grep" % (version, full_version)

def get_spark_version():
    spark_version = None
    try:
        p1 = subprocess.Popen(['grep' , '<spark.version>', '../../../pom.xml' ], stdout=subprocess.PIPE)
        p2 = subprocess.Popen(['awk', 'NR==1;START{print $1}'], stdin=p1.stdout, stdout=subprocess.PIPE)
        version = p2.communicate()[0]
        version = version.strip().replace('<spark.version>', '').replace('</spark.version>', '')
    except:
        print "Unexpected error: %s" % sys.exc_info()[0]
        pass
    return version

def get_git_hash_timestamp():
    # Gets the Git commit information
    git_hash = None
    git_timestamp = None
    try:
        p1 = subprocess.Popen(['git' , 'rev-parse', 'HEAD' ], stdout=subprocess.PIPE)
        git_hash = p1.communicate()[0].strip()
        p2 = subprocess.Popen(['git', 'show', '-s', '--format=%ci', git_hash], stdout=subprocess.PIPE)
        git_timestamp = p2.communicate()[0].strip()
    except:
        print "Unexpected error: %s" % sys.exc_info()[0]
        pass
    return git_hash, git_timestamp

def get_git_build_vars():
    # Loads the vars file (located at ~/Source/cdap/cdap-docs/vars) and builds a dictionary
    # of all the GIT_* environment variables it finds.
    func = 'get_build_vars'
    vars = os.path.normpath(os.path.join(os.getcwd(), '../../vars'))
    if not os.path.isfile(vars):
        raise Exception(func, "'%s' not a valid path" % vars)
    git_build_vars = dict()
    for line in open(vars):
        if line.startswith('GIT_'):
            line = line.strip()
            key, value = line.split('=')
            git_build_vars[key] = value.replace('"','')
    return git_build_vars

# If extensions (or modules to document with autodoc) are in another directory,
# add these directories to sys.path here. If the directory is relative to the
# documentation root, use os.path.abspath to make it absolute, like shown here.
#sys.path.insert(0, os.path.abspath('.'))

# -- General configuration ------------------------------------------------

# TO-DO: this is temp fix, as this is also specified in the build scripts
target = 'target'

# If your documentation needs a minimal Sphinx version, state it here.
needs_sphinx = '1.3'

# Add any Sphinx extension module names here, as strings. They can be
# extensions coming with Sphinx (named 'sphinx.ext.*') or your custom
# ones.
extensions = [
    'sphinx.ext.ifconfig',
    'sphinx.ext.intersphinx',
    'sphinx.ext.extlinks',
    'relative-refs',
    'tabbed-parsed-literal',
    'youtube',
]

relative_refs = {
    'javadoc': ('reference-manual/javadocs', 'http://docs.cask.co/cdap/current/en/reference-manual/javadocs/'),
}

# The Inter-Sphinx mapping

_intersphinx_mapping = "../../%%s/%s/html/objects.inv" % target

# Mapping keys must be alpha-numeric only
intersphinx_mapping_cdap_manuals = {
  'introduction': ('../../introduction/',        os.path.abspath(_intersphinx_mapping % 'introduction')),
  'developers':   ('../../developers-manual/',   os.path.abspath(_intersphinx_mapping % 'developers-manual')),
  'admin':        ('../../admin-manual/',        os.path.abspath(_intersphinx_mapping % 'admin-manual')),
  'integrations': ('../../integrations/',        os.path.abspath(_intersphinx_mapping % 'integrations')),
  'examples':     ('../../examples-manual',      os.path.abspath(_intersphinx_mapping % 'examples-manual')),
  'reference':    ('../../reference-manual',     os.path.abspath(_intersphinx_mapping % 'reference-manual')),
  'faqs':         ('../../faqs',                 os.path.abspath(_intersphinx_mapping % 'faqs')),
}

intersphinx_mapping_cdap_extensions = {
# If a section of "CDAP Extensions" is desired, add them here
}

# Merge dictionaries
intersphinx_mapping = intersphinx_mapping_cdap_manuals.copy()
intersphinx_mapping.update(intersphinx_mapping_cdap_extensions)

# Add any paths that contain templates here, relative to this directory.
templates_path = ['_templates', '../../_common/_templates']

# The suffix of source filenames.
source_suffix = '.rst'
try:
    from recommonmark.parser import CommonMarkParser
    source_parsers = {'.md': CommonMarkParser}
    source_suffix = ['.rst', '.md']
    print "Imported CommonMarkParser from recommonmark; can process Markdown files."
except ImportError:
    print "Unable to import CommonMarkParser from recommonmark; can't process Markdown files."

# The encoding of source files.
#source_encoding = 'utf-8-sig'

# The master toctree document.
master_doc = 'table-of-contents'

# General information about the project.
project = u'Cask Data Application Platform'
current_year = datetime.now().year
copyright = u'2014-%s Cask Data, Inc.' % current_year

# The language for content autogenerated by Sphinx. Refer to documentation
# for a list of supported languages.
language = 'en_CDAP'
locale_dirs = ['_locale/', '../../_common/_locale']

# The version info for the project you're documenting, acts as replacement for
# |version| and |release|, also used in various other places throughout the
# built documents.
#
# The X.Y.Z version
# The X.Y short-version
# The "full" version, which includes any alpha/beta/rc/SNAPSHOT tags, also called the "release" version.
version, short_version, release, version_tuple = get_sdk_version()
spark_version = get_spark_version()

# The GIT info and GIT environment variables for the build
git_hash, git_timestamp = get_git_hash_timestamp()
git_build_vars = get_git_build_vars()

# Used by the sphinx.ext.extlinks extension, these are available using this example syntax:
# :cdap-ui-apps-programs:`application overview page, programs tab <ClicksAndViews>`
# returns
# http://localhost:11011/ns/default/apps/ClicksAndViews/overview/programs
# use %% to preserve substitution
GIT_BRANCH_PARENT = 'GIT_BRANCH_PARENT'
if git_build_vars.has_key(GIT_BRANCH_PARENT):
    cdap_java_source_github_pattern = "https://github.com/caskdata/cdap/blob/%s/%%s" % git_build_vars[GIT_BRANCH_PARENT]
else:
    cdap_java_source_github_pattern = ''
    
GIT_BRANCH_CDAP_SECURITY_EXTN = 'GIT_BRANCH_CDAP_SECURITY_EXTN'
if git_build_vars.has_key(GIT_BRANCH_CDAP_SECURITY_EXTN):
    cdap_security_extn_github_pattern = "https://github.com/caskdata/cdap-security-extn/blob/%s/%%s" % \
        git_build_vars[GIT_BRANCH_CDAP_SECURITY_EXTN]
else:
    cdap_security_extn_github_pattern = ''

GIT_BRANCH_CDAP_GUIDES = 'GIT_BRANCH_CDAP_GUIDES'
if git_build_vars.has_key(GIT_BRANCH_CDAP_GUIDES):
    cdap_guides_github_pattern = "https://github.com/cdap-guides/%%s/tree/%s" % \
        git_build_vars[GIT_BRANCH_CDAP_GUIDES]
else:
    cdap_guides_github_pattern = ''

GIT_BRANCH_HYDRATOR_PLUGINS = 'GIT_BRANCH_HYDRATOR_PLUGINS'
if git_build_vars.has_key(GIT_BRANCH_HYDRATOR_PLUGINS):
    hydrator_plugins_github_pattern = "https://github.com/caskdata/hydrator-plugins/blob/%s/%%s" % \
        git_build_vars[GIT_BRANCH_HYDRATOR_PLUGINS]
else:
    hydrator_plugins_github_pattern = ''


_cdap_ui_base = 'http://localhost:11011/oldcdap/ns/default'

extlinks = {
    'cdap-ui': ("%s/%%s" % _cdap_ui_base, None),
    'cdap-ui-apps': ("%s/apps/%%s" % _cdap_ui_base, None),
    'cdap-ui-apps-programs': ("%s/apps/%%s/overview/programs" % _cdap_ui_base, None),
    'cdap-ui-data': ("%s/data/%%s" % _cdap_ui_base, None),
    'cdap-ui-datasets': ("%s/datasets/%%s" % _cdap_ui_base, None),
    'cdap-ui-datasets-explore': ("%s/datasets/%%s/overview/explore" % _cdap_ui_base, None),
    'cdap-pipelines': ("%s/%%s" % _cdap_ui_base, None),
    'cdap-studio': ("%s/pipelines/%%s" % _cdap_ui_base, None),
    'cdap-studio-artifact': ("%s/pipelines/studio?artifactType=%%s" % _cdap_ui_base, None),
    'cdap-java-source-github': (cdap_java_source_github_pattern , None),
    'cdap-security-extn-source-github': (cdap_security_extn_github_pattern, None),
    'cask-issue': ('https://issues.cask.co/browse/%s', ''),
    'cask-repository-parcels-cdap': ("http://repository.cask.co/parcels/cdap/%s/%%s" % short_version, None),
    'cdap-guides': (cdap_guides_github_pattern, None),
    'spark-docs': ("https://spark.apache.org/docs/%s/%%s" % spark_version, None),
    'github-hydrator-plugins': (hydrator_plugins_github_pattern, None),
}

# A string of reStructuredText that will be included at the end of every source file that
# is read. This is the right place to add substitutions that should be available in every
# file.
rst_epilog = """
.. role:: gp
.. |$| replace:: :gp:`$`

.. role:: gp
.. |#| replace:: :gp:`#`

.. role:: gp
.. |>| replace:: :gp:`>`

.. role:: gp
.. |cdap >| replace:: :gp:`cdap >`

.. |http:| replace:: http:
.. |https:| replace:: https:

.. |(TM)| unicode:: U+2122 .. trademark sign
   :ltrim:

.. |(R)| unicode:: U+00AE .. registered trademark sign
   :ltrim:

.. |--| unicode:: U+2013   .. en dash
.. |---| unicode:: U+2014  .. em dash, trimming surrounding whitespace
   :trim:
  
.. |non-breaking-space| unicode:: U+00A0 .. non-breaking space
"""

git_vars = {
    'GIT_CDH_VERSIONS':  'cdh-versions',
    'GIT_HDP_VERSIONS':  'hdp-versions',
    'GIT_MAPR_VERSIONS': 'mapr-versions',
    'GIT_EMR_VERSIONS':  'emr-versions',
    'GIT_CASK_MARKET_VERSION': 'cask-market-version',
    'GIT_PLUGINS_SPEC_VERSION': 'plugins-spec-version',
    'GIT_NODE_JS_MIN_VERSION': 'node-js-min-version',
#     'GIT_NODE_JS_MAX_VERSION': 'node-js-max-version',
    }

for h_key in git_vars.keys():
    if git_build_vars.has_key(h_key):
        rst_epilog += """
.. |%s| replace:: %s

""" % (git_vars[h_key], git_build_vars[h_key])
    else:
        print "Unable to find in 'git_build_vars' %s" % h_key

if version:
    rst_epilog += """
.. |bold-version| replace:: **%(version)s**

.. |italic-version| replace:: *%(version)s*

.. |literal-version| replace:: ``%(version)s``
""" % {'version': version}

if short_version:
    if git_build_vars.has_key('GIT_PREVIOUS_SHORT_VERSION'):
        previous_short_version = git_build_vars['GIT_PREVIOUS_SHORT_VERSION']
    else:
        previous_short_version = float(short_version) -0.1
    rst_epilog += """
.. |short-version| replace:: %(short_version)s
.. |short-version-x| replace:: %(short_version)s.x
.. |bold-short-version| replace:: **%(short_version)s**
.. |literal-short-version| replace:: ``%(short_version)s``
.. |literal-cdap-slash-short-version| replace:: ``cdap/%(short_version)s``
.. |previous-short-version| replace:: %(previous_short_version)s
.. |bold-previous-short-version| replace:: **%(previous_short_version)s**
.. |literal-previous-short-version| replace:: ``%(previous_short_version)s``

""" % {'short_version': short_version, 'previous_short_version': previous_short_version}

if version_tuple:
    rst_epilog += """
.. |version-major| replace:: %s
.. |version-minor| replace:: %s
.. |version-fix| replace:: %s
.. |version-suffix-batch| replace:: %sbatch
.. |version-suffix-realtime| replace:: %srealtime
""" % version_tuple

    rst_epilog += """
.. |literal-version-major| replace:: ``%s``
.. |literal-version-minor| replace:: ``%s``
.. |literal-version-fix| replace:: ``%s``
.. |literal-version-suffix-batch| replace:: ``%sbatch``
.. |literal-version-suffix-realtime| replace:: ``%srealtime``
""" % version_tuple

<<<<<<< HEAD
if release:
    # Create release range, such as [4.2.0-SNAPSHOT,4.3.0):
=======
if release and version:
    # Create release range, such as [4.0.0-SNAPSHOT,4.1.0):
>>>>>>> 0c33da86
    version_list = version.split('.')
    version_list[1] = str(int(version_list[1])+1)
    release_range = "[%s,%s)" % (release, '.'.join(version_list))
    
    rst_epilog += """
.. |literal-release| replace:: ``%(release)s``
""" % {'release': release}

    if release.endswith('SNAPSHOT'):
        source_link = 'develop'
    else:
        source_link = "v%s" % release
    rst_epilog += """
.. |git-clone-command| replace:: ``$ git clone -b %(source_link)s https://github.com/caskdata/cdap.git``
.. |source-link| replace:: `GitHub <https://github.com/caskdata/cdap/archive/%(source_link)s.zip>`__
.. |ui-read-me| replace:: `CDAP UI README <https://github.com/caskdata/cdap/blob/%(source_link)s/cdap-ui/README.rst>`__
.. |release-range| replace:: %(release_range)s
""" % {'source_link': source_link, 'release_range': release_range}

if current_year:
    rst_epilog += """
.. |current_year| replace:: %(current_year)s
""" % {'current_year': current_year}

if copyright:
    rst_epilog += """
.. |copyright| replace:: %(copyright)s
""" % {'copyright': copyright}

# cdap_apps_version is for https://github.com/caskdata/cdap-apps repo
cdap_apps_version = git_build_vars["GIT_VERSION_CDAP_APPS"]
cdap_apps_compatibile_version = git_build_vars["GIT_BRANCH_CDAP_APPS"]

if cdap_apps_version and cdap_apps_compatibile_version:
    rst_epilog += """
.. |cdap-apps-version| replace:: %(cdap-apps-version)s
.. |literal-cdap-apps-version| replace:: ``%(cdap-apps-version)s``
.. |cdap-apps-compatibile-version| replace:: %(cdap-apps-compatibile-version)s

""" % {'cdap-apps-version': cdap_apps_version, 'cdap-apps-compatibile-version': cdap_apps_compatibile_version}
else:
    print 'Unable to find cdap_apps_version and cdap_apps_compatibile_version'    

cdap_metadata_management_version = os.environ.get('CDAP_METADATA_MANAGEMENT_VERSION')
if cdap_metadata_management_version:
    rst_epilog += """
.. |cdap-metadata-management-version| replace:: %(cdap-metadata-management-version)s
.. |cdap-metadata-management-version-jar| replace:: tracker-%(cdap-metadata-management-version)s.jar
.. |literal-cdap-metadata-management-version| replace:: ``%(cdap-metadata-management-version)s``
.. |literal-cdap-metadata-management-version-jar| replace:: ``tracker-%(cdap-metadata-management-version)s.jar``

""" % {'cdap-metadata-management-version': cdap_metadata_management_version}
else:
    print 'Unable to find CDAP_METADATA_MANAGEMENT_VERSION'    

cdap_pipelines_version = os.environ.get('CDAP_PIPELINES_VERSION')
if cdap_pipelines_version:
    rst_epilog += """
.. |cdap-pipelines-version| replace:: %(cdap-pipelines-version)s

.. |literal-cdap-pipelines-version| replace:: ``%(cdap-pipelines-version)s``

""" % {'cdap-pipelines-version': cdap_pipelines_version}
else:
    print 'Unable to find CDAP_PIPELINES_VERSION'

# There are two options for replacing |today|: either, you set today to some
# non-false value, then it is used:
#today = ''
# Else, today_fmt is used as the format for a strftime call.
#today_fmt = '%B %d, %Y'

# List of patterns, relative to source directory, that match files and
# directories to ignore when looking for source files.
exclude_patterns = ['_examples', '_includes']

# The reST default role (used for this markup: `text`) to use for all
# documents.
#default_role = None

# If true, '()' will be appended to :func: etc. cross-reference text.
#add_function_parentheses = True

# If true, the current module name will be prepended to all description
# unit titles (such as .. function::).
#add_module_names = True

# If true, sectionauthor and moduleauthor directives will be shown in the
# output. They are ignored by default.
#show_authors = False

# The name of the Pygments (syntax highlighting) style to use.
pygments_style = 'sphinx'

# The default language to highlight source code in.
highlight_language = 'java'

# A list of ignored prefixes for module index sorting.
#modindex_common_prefix = []

# If true, keep warnings as "system message" paragraphs in the built documents.
#keep_warnings = False

# -- Options for HTML output ----------------------------------------------

# The theme to use for HTML and HTML Help pages.  See the documentation for
# a list of builtin themes.
#html_theme = 'default'
#html_theme = 'nature'
#html_style = 'style.css'
html_theme = 'cdap'

# Theme options are theme-specific and customize the look and feel of a theme
# further.  For a list of options available for each theme, see the
# documentation.
#
# html_theme_options = {"showtoc_include_showtocs":"false"}
# manuals and manual_titles are lists of the manuals in the doc set
#
# json_versions_js points to the JSON file on the webservers
# versions_data is used to generate the JSONP file at http://docs.cask.co/cdap/json-versions.js
# This is generated by a script in the documentation repo that is used to sync the webservers.
#
# manual_list is an ordered list of the cdap_manuals and cdap_extensions
#
# Fields: directory, intersphinx_mapping, manual name, icon
#
# icon: "" for none, "new-icon" for the ico_new.png

cdap_manuals_list = [
    ['introduction',        'introduction', 'Introduction to CDAP',            '',],
    ['developers-manual',   'developers',  u'Developers’ Manual',              '',],
    ['admin-manual',        'admin',        'Administration Manual',           '',],
    ['integrations',        'integrations', 'Integrations',                    '',],
    ['examples-manual',     'examples',     'Examples, Guides, and Tutorials', '',],
    ['reference-manual',    'reference',    'Reference Manual',                '',],
    ['faqs',                'faqs',         'FAQs',                            '',],
]

cdap_extension_manuals_list = [
]

manuals_list = cdap_manuals_list + cdap_extension_manuals_list

manual_intersphinx_mapping = {}
manuals_dict = {}
manual_titles_list = []
manual_dirs_list  = []
manual_icons_list = []
for m in manuals_list:
    manual_intersphinx_mapping[m[0]] = m[1]
    manuals_dict[m[0]]= m[2]
    manual_dirs_list.append(m[0])
    manual_titles_list.append(m[2])
    manual_icons_list.append(m[3])

cdap_manuals = []
for m in cdap_manuals_list:
    cdap_manuals.append(m[0])
    
cdap_extension_manuals = []
for m in cdap_extension_manuals_list:
    cdap_extension_manuals.append(m[0])

html_theme_options = {
  'cdap_manuals': cdap_manuals,
  'cdap_extension_manuals': cdap_extension_manuals,
  'docs_url': 'http://docs.cask.co/cdap',
  'json_versions_js': 'http://docs.cask.co/cdap/json-versions.js',
  'language': 'en',
  'manual': '',
  'manual_dirs': manual_dirs_list,
  'manual_titles': manual_titles_list,
  'manual_icons': manual_icons_list,
  'meta_git':
    { 'git_hash': git_hash,
      'git_timestamp': git_timestamp,
      'git_release': release,
    },
  'stickysidebar': True,
  'release': release,
  'version': version,
}

def get_manual_dirs():
    return html_theme_options['manual_dirs']

def get_manual_titles():
    return html_theme_options['manual_titles']

def get_manual_titles_bash():
    PREFIX = 'declare -a MANUAL_TITLES=('
    SUFFIX = ');'
    manual_titles = PREFIX
    for title in html_theme_options['manual_titles']:
        manual_titles += "'%s'" % title
    manual_titles += SUFFIX
    return manual_titles

# Add Google Tag Manager Code, or over-ride on the command line with
# -A html_google_tag_manager_code=GTM-XXXXXX
html_google_tag_manager_code = ''

# Add any paths that contain custom themes here, relative to this directory.
html_theme_path = ['_themes','../../_common/_themes']

# The name for this set of Sphinx documents.  If None, it defaults to
# "<project> v<release> documentation".
#html_title = None

# A shorter title for the navigation bar.  Default is the same as html_title.
html_short_title = u"CDAP Documentation v%s" % version

# A shorter title for the sidebar section, preceding the words "Table of Contents".
html_short_title_toc = u'CDAP Documentation'

# The name of an image file (relative to this directory) to place at the top
# of the sidebar.
#html_logo = None

# The name of an image file (within the static path) to use as favicon of the
# docs.  This file should be a Windows icon file (.ico) being 16x16 or 32x32
# pixels large.
# html_favicon = '_static/favicon.ico'
html_favicon = '../../_common/_static/favicon.ico'

# Add any paths that contain custom static files (such as style sheets) here,
# relative to this directory. They are copied after the builtin static files,
# so a file named "default.css" will overwrite the builtin "default.css".
html_static_path = ['../../_common/_static']

# Add any extra paths that contain custom files (such as robots.txt or
# .htaccess) here, relative to this directory. These files are copied
# directly to the root of the documentation.
#html_extra_path = []

# If not '', a 'Last updated on:' timestamp is inserted at every page bottom,
# using the given strftime format.
#html_last_updated_fmt = '%b %d, %Y'

# If true, SmartyPants will be used to convert quotes and dashes to
# typographically correct entities.
#html_use_smartypants = True

# Custom sidebar templates, maps document names to template names.
html_sidebars = {'**': [
    'manuals.html',
    'globaltoc.html',
    'searchbox.html',
    'downloads.html',
    'casksites.html',
     ],}

# Additional templates that should be rendered to pages, maps page names to
# template names.
#html_additional_pages = {}

# If false, no module index is generated.
#html_domain_indices = True

# If false, no index is generated.
#html_use_index = True

# If true, the index is split into individual pages for each letter.
#html_split_index = False

# If true, links to the reST sources are added to the pages.
html_show_sourcelink = False
html_copy_source = False

# If true, "Created using Sphinx" is shown in the HTML footer. Default is True.
html_show_sphinx = True

# If true, "(C) Copyright ..." is shown in the HTML footer. Default is True.
#html_show_copyright = True

# If true, an OpenSearch description file will be output, and all pages will
# contain a <link> tag referring to it.  The value of this option must be the
# base URL from which the finished HTML is served.
#html_use_opensearch = ''

# This is the file name suffix for HTML files (e.g. ".xhtml").
#html_file_suffix = None

# Output file base name for HTML help builder.
htmlhelp_basename = 'CDAPdoc'

# This context needs to be created in each child conf.py. At a minimum, it needs to be
# html_context = {"html_short_title_toc":html_short_title_toc}
# This is because it needs to be set as the last item.
html_context = {'html_short_title_toc': html_short_title_toc}

# Custom CustomHTMLTranslator to customize formatting of titles
html_translator_class = 'customHTML.CustomHTMLTranslator'

html_add_permalinks = u'\U0001F517' # HTML '&#128279;' # Link symbol: see http://www.fileformat.info/info/unicode/char/1f517/index.htm

# -- Options for LaTeX output ---------------------------------------------

latex_elements = {
# The paper size ('letterpaper' or 'a4paper').
#'papersize': 'letterpaper',

# The font size ('10pt', '11pt' or '12pt').
#'pointsize': '10pt',

# Additional stuff for the LaTeX preamble.
#'preamble': '',
}

# Grouping the document tree into LaTeX files. List of tuples
# (source start file, target name, title,
#  author, documentclass [howto, manual, or own class]).
latex_documents = [
  ('index', 'CDAP.tex', u'CDAP Documentation',
   u'Cask Data, Inc.', 'manual'),
]

# The name of an image file (relative to this directory) to place at the top of
# the title page.
#latex_logo = None

# For "manual" documents, if this is true, then toplevel headings are parts,
# not chapters.
#latex_use_parts = False

# If true, show page references after internal links.
#latex_show_pagerefs = False

# If true, show URL addresses after external links.
#latex_show_urls = False

# Documents to append as an appendix to all manuals.
#latex_appendices = []

# If false, no module index is generated.
#latex_domain_indices = True


# -- Options for manual page output ---------------------------------------

# One entry per manual page. List of tuples
# (source start file, name, description, authors, manual section).
man_pages = [
    ('index', 'cdap', u'CDAP Documentation',
     [u'Cask Data, Inc.'], 1)
]

# If true, show URL addresses after external links.
#man_show_urls = False


# -- Options for Texinfo output -------------------------------------------

# Grouping the document tree into Texinfo files. List of tuples
# (source start file, target name, title, author,
#  dir menu entry, description, category)
texinfo_documents = [
  ('index', 'CDAP', u'CDAP Documentation',
   u'Cask Data, Inc.', 'CDAP', 'Cask Data Application Platform',
   'Miscellaneous'),
]

# Documents to append as an appendix to all manuals.
#texinfo_appendices = []

# If false, no module index is generated.
#texinfo_domain_indices = True

# How to display URL addresses: 'footnote', 'no', or 'inline'.
#texinfo_show_urls = 'footnote'

# If true, do not generate a @detailmenu in the "Top" node's menu.
#texinfo_no_detailmenu = False


# Example configuration for intersphinx: refer to the Python standard library.
#intersphinx_mapping = {'http://docs.python.org/': None}

# -- Options for PDF output --------------------------------------------------

# Grouping the document tree into PDF files. List of tuples
# (source start file, target name, title, author, options).
#
# If there is more than one author, separate them with \\.
# For example: r'Guido van Rossum\\Fred L. Drake, Jr., editor'
#
# The options element is a dictionary that lets you override
# this config per-document.
# For example,
# ('index', u'MyProject', u'My Project', u'Author Name',
#  dict(pdf_compressed = True))
# would mean that specific document would be compressed
# regardless of the global pdf_compressed setting.

pdf_documents = [
    ('index', u'CDAP', u'Cask Data Application Platform', u'Cask Data, Inc.'),
]

# A comma-separated list of custom stylesheets. Example:
#pdf_stylesheets = ['sphinx','kerning','a4']
pdf_stylesheets = ['pdf-stylesheet']

# A list of folders to search for stylesheets. Example:
pdf_style_path = ['.', '_templates', '_styles']

# Create a compressed PDF
# Use True/False or 1/0
# Example: compressed=True
#pdf_compressed = False

# A colon-separated list of folders to search for fonts. Example:
# pdf_font_path = ['/usr/share/fonts', '/usr/share/texmf-dist/fonts/']
pdf_font_path = ['/Library/fonts', '~/Library/Fonts']

# Language to be used for hyphenation support
pdf_language = 'en_US'

# Mode for literal blocks wider than the frame. Can be
# overflow, shrink or truncate
pdf_fit_mode = 'shrink'

# Section level that forces a break page.
# For example: 1 means top-level sections start in a new page
# 0 means disabled
pdf_break_level = 1

# When a section starts in a new page, force it to be 'even', 'odd',
# or just use 'any'
pdf_breakside = 'any'

# Insert footnotes where they are defined instead of
# at the end.
#pdf_inline_footnotes = True

# verbosity level. 0 1 or 2
#pdf_verbosity = 0

# If false, no index is generated.
pdf_use_index = False

# If false, no modindex is generated.
pdf_use_modindex = False

# If false, no coverpage is generated.
pdf_use_coverpage = False

# Name of the cover page template to use
#pdf_cover_template = 'sphinxcover.tmpl'

# Documents to append as an appendix to all manuals.
#pdf_appendices = []

# Enable experimental feature to split table cells. Use it
# if you get "DelayedTable too big" errors
#pdf_splittables = False

# Set the default DPI for images
#pdf_default_dpi = 72

# Enable rst2pdf extension modules (default is only vectorpdf)
# you need vectorpdf if you want to use sphinx's graphviz support
#pdf_extensions = ['vectorpdf']

# Page template name for "regular" pages
#pdf_page_template = 'cutePage'

# Show Table Of Contents at the beginning?
#pdf_use_toc = True

# How many levels deep should the table of contents be?
pdf_toc_depth = 9999

# Add section number to section references
pdf_use_numbered_links = False

# Background images fitting mode
pdf_fit_background_mode = 'scale'

# -- Options for Manuals --------------------------------------------------

def set_conf_for_manual():
    m = os.path.basename(os.path.normpath(os.path.join(os.getcwd(), '..')))
    print "set_conf_for_manual: %s" % m

    html_theme_options['manual'] = m
    html_short_title_toc = manuals_dict[m]
#     html_short_title = u'CDAP %s' % html_short_title_toc
    html_short_title = html_short_title_toc
    html_context = {'html_short_title_toc': html_short_title_toc}

    # Remove this guide from the mapping as it will fail as it has been deleted by clean
    intersphinx_mapping.pop(manual_intersphinx_mapping[m], None)

    return html_short_title_toc, html_short_title, html_context

# -- Handle Markdown files --------------------------------------------------

def source_read_handler(app, docname, source):
    doc_path = app.env.doc2path(docname)
    if doc_path.endswith(".md"):
        # Cache the self.env.config.rst_epilog, rst_prolog, highlight_language
        if app.env.config.rst_epilog:
            app.env.config.rst_epilog_cache = app.env.config.rst_epilog
            app.env.config.rst_epilog = None
        if app.env.config.rst_prolog:
            app.env.config.rst_prolog_cache = app.env.config.rst_prolog
            app.env.config.rst_prolog = None
        if app.env.config.highlight_language and app.env.config.highlight_language != 'none':
            app.env.config.highlight_language_cache = app.env.config.highlight_language
            app.env.config.highlight_language = 'none'
    else:
        if (not app.env.config.rst_epilog and hasattr(app.env.config, 'rst_epilog_cache') and 
                app.env.config.rst_epilog_cache):
            app.env.config.rst_epilog = app.env.config.rst_epilog_cache
        if (not app.env.config.rst_prolog and hasattr(app.env.config, 'rst_prolog_cache') and 
                app.env.config.rst_prolog_cache):
            app.env.config.rst_prolog = app.env.config.rst_prolog_cache
        if (not app.env.config.highlight_language or app.env.config.highlight_language == 'none'):
            if (hasattr(app.env.config, 'highlight_language_cache') and 
                app.env.config.highlight_language_cache and 
                app.env.config.highlight_language_cache != 'none'):
                app.env.config.highlight_language = app.env.config.highlight_language_cache
            else:
                app.env.config.highlight_language = 'java'
            

# -- Configure Application --------------------------------------------------

def setup(app):
    app.connect('source-read', source_read_handler) # Used for Markdown files
    from jsonEllipsisLexer import JsonEllipsisLexer # Add JsonEllipsisLexer (json-ellipsis)
    app.add_lexer("json-ellipsis", JsonEllipsisLexer())<|MERGE_RESOLUTION|>--- conflicted
+++ resolved
@@ -362,13 +362,8 @@
 .. |literal-version-suffix-realtime| replace:: ``%srealtime``
 """ % version_tuple
 
-<<<<<<< HEAD
-if release:
-    # Create release range, such as [4.2.0-SNAPSHOT,4.3.0):
-=======
 if release and version:
     # Create release range, such as [4.0.0-SNAPSHOT,4.1.0):
->>>>>>> 0c33da86
     version_list = version.split('.')
     version_list[1] = str(int(version_list[1])+1)
     release_range = "[%s,%s)" % (release, '.'.join(version_list))
