/*
 * Copyright © 2015 Cask Data, Inc.
 *
 * Licensed under the Apache License, Version 2.0 (the "License"); you may not
 * use this file except in compliance with the License. You may obtain a copy of
 * the License at
 *
 * http://www.apache.org/licenses/LICENSE-2.0
 *
 * Unless required by applicable law or agreed to in writing, software
 * distributed under the License is distributed on an "AS IS" BASIS, WITHOUT
 * WARRANTIES OR CONDITIONS OF ANY KIND, either express or implied. See the
 * License for the specific language governing permissions and limitations under
 * the License.
 */

package co.cask.cdap.templates.etl.api;

import co.cask.cdap.api.ProgramLifecycle;
import com.google.common.reflect.TypeToken;

import java.lang.reflect.Type;

/**
 * Transform Stage.
 *
 * @param <IN> Type of input object
 * @param <OUT> Type of output object
 */
public abstract class TransformStage<IN, OUT> implements ProgramLifecycle<StageContext>, Transform<IN, OUT> {

<<<<<<< HEAD
  private TransformContext context;
=======
  private final Type inputType = new TypeToken<IN>(getClass()) { }.getType();
  private final Type outputType = new TypeToken<OUT>(getClass()) { }.getType();
  private StageContext context;

  /**
   * Get the Type of {@link IN}.
   *
   * @return {@link Type}
   */
  public final Type getInputType() {
    return inputType;
  }

  /**
   * Get the Type of {@link OUT}.
   *
   * @return {@link Type}
   */
  public final Type getOutputType() {
    return outputType;
  }
>>>>>>> fa3de2b8

  /**
   * Configure the Transform stage. Used to provide information about the Transform.
   *
   * @param configurer {@link StageConfigurer}
   */
  public void configure(StageConfigurer configurer) {
    // no-op
  }

  /**
   * Initialize the Transform Stage. Transforms are initialized once when the program starts up and
   * is guaranteed to occur before any calls to {@link #transform(Object, Emitter)} are made.
   *
   * @param context {@link StageContext}
   */
  public void initialize(StageContext context) {
    this.context = context;
  }

  @Override
  public void destroy() {
    //no-op
  }

  protected StageContext getContext() {
    return context;
  }
}<|MERGE_RESOLUTION|>--- conflicted
+++ resolved
@@ -29,31 +29,7 @@
  */
 public abstract class TransformStage<IN, OUT> implements ProgramLifecycle<StageContext>, Transform<IN, OUT> {
 
-<<<<<<< HEAD
-  private TransformContext context;
-=======
-  private final Type inputType = new TypeToken<IN>(getClass()) { }.getType();
-  private final Type outputType = new TypeToken<OUT>(getClass()) { }.getType();
   private StageContext context;
-
-  /**
-   * Get the Type of {@link IN}.
-   *
-   * @return {@link Type}
-   */
-  public final Type getInputType() {
-    return inputType;
-  }
-
-  /**
-   * Get the Type of {@link OUT}.
-   *
-   * @return {@link Type}
-   */
-  public final Type getOutputType() {
-    return outputType;
-  }
->>>>>>> fa3de2b8
 
   /**
    * Configure the Transform stage. Used to provide information about the Transform.
