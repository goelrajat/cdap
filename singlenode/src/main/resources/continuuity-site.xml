--- conflicted
+++ resolved
@@ -6,7 +6,6 @@
  Redistribution and use in source and binary forms,
  with or without modification, are not permitted
 
-<<<<<<< HEAD
  THIS SOFTWARE IS PROVIDED BY THE COPYRIGHT HOLDERS AND CONTRIBUTORS "AS IS" AND ANY EXPRESS OR IMPLIED
  WARRANTIES, INCLUDING, BUT NOT LIMITED TO, THE IMPLIED WARRANTIES OF MERCHANTABILITY AND FITNESS FOR A PARTICULAR
  PURPOSE ARE DISCLAIMED. IN NO EVENT SHALL THE COPYRIGHT HOLDER OR CONTRIBUTORS BE LIABLE FOR ANY DIRECT, INDIRECT,
@@ -16,25 +15,6 @@
  OUT OF THE USE OF THIS SOFTWARE, EVEN IF ADVISED OF THE POSSIBILITY OF SUCH DAMAGE.
 -->
 <configuration>
-=======
-    <!--
-        Gateway configuration
-    -->
-    <property>
-        <name>gateway.server.address</name>
-        <value>127.0.0.1</value>
-        <description>Specifies the hostname on which the Gateway will listen</description>
-    </property>
-
-    <!--
-        Overlord configuration
-    -->
-    <property>
-        <name>flow.monitor.server.address</name>
-        <value>127.0.0.1</value>
-    </property>
->>>>>>> 08f3cac2
-
     <!--
        Metrics Configuration
      -->
