/*
 * Copyright © 2014 Cask Data, Inc.
 *
 * Licensed under the Apache License, Version 2.0 (the "License"); you may not
 * use this file except in compliance with the License. You may obtain a copy of
 * the License at
 *
 * http://www.apache.org/licenses/LICENSE-2.0
 *
 * Unless required by applicable law or agreed to in writing, software
 * distributed under the License is distributed on an "AS IS" BASIS, WITHOUT
 * WARRANTIES OR CONDITIONS OF ANY KIND, either express or implied. See the
 * License for the specific language governing permissions and limitations under
 * the License.
 */

package co.cask.cdap.data2.transaction.queue.hbase;

import co.cask.cdap.common.conf.CConfiguration;
import co.cask.cdap.common.queue.QueueName;
import co.cask.cdap.data2.transaction.queue.QueueConstants;
import co.cask.cdap.data2.transaction.stream.StreamAdmin;
import co.cask.cdap.data2.transaction.stream.StreamConfig;
import co.cask.cdap.data2.util.hbase.HBaseTableUtil;
import co.cask.cdap.proto.Id;
import co.cask.cdap.proto.StreamProperties;
import com.google.common.collect.ImmutableList;
import com.google.inject.Inject;
import com.google.inject.Singleton;
import org.apache.hadoop.conf.Configuration;
import org.apache.hadoop.hbase.Coprocessor;
import org.apache.twill.filesystem.LocationFactory;

import java.io.IOException;
import java.util.List;
import java.util.Map;
import java.util.Properties;
import javax.annotation.Nullable;

/**
 * admin for streams in hbase.
 */
@Singleton
public class HBaseStreamAdmin extends HBaseQueueAdmin implements StreamAdmin {

  @Inject
  public HBaseStreamAdmin(Configuration hConf, CConfiguration cConf, LocationFactory locationFactory,
                          HBaseTableUtil tableUtil) throws IOException {
    super(hConf, cConf, QueueConstants.QueueType.STREAM, locationFactory, tableUtil);
  }

  @Override
  public String getActualTableName(QueueName queueName) {
    if (queueName.isStream()) {
<<<<<<< HEAD
=======
      // TODO: don't prefix with namespace if ('default' == namespace).
>>>>>>> 6640946c
      // <cdap namespace>.system.stream.<namespace>.<stream name>
      return getTableNamePrefix() + "." + queueName.getFirstComponent() + "." + queueName.getSecondComponent();
    } else {
      throw new IllegalArgumentException("'" + queueName + "' is not a valid name for a stream.");
    }
  }

  @Override
  public boolean doDropTable(QueueName queueName) {
    // separate table for each stream, ok to drop
    return true;
  }

  @Override
  public boolean doTruncateTable(QueueName queueName) {
    // separate table for each stream, ok to truncate
    return true;
  }

  @Override
  protected List<? extends Class<? extends Coprocessor>> getCoprocessors() {
    // we don't want eviction CP here, hence overriding
    return ImmutableList.of(tableUtil.getDequeueScanObserverClassForVersion());
  }

  @Override
  public void dropAllInNamespace(Id.Namespace namespace) throws Exception {
    dropAllInNamespace(namespace.getId());
  }

  @Override
  public void configureInstances(Id.Stream streamId, long groupId, int instances) throws Exception {
    configureInstances(QueueName.fromStream(streamId), groupId, instances);
  }

  @Override
  public void configureGroups(Id.Stream streamId, Map<Long, Integer> groupInfo) throws Exception {
    configureGroups(QueueName.fromStream(streamId), groupInfo);
  }

  @Override
  public StreamConfig getConfig(Id.Stream streamId) throws IOException {
    throw new UnsupportedOperationException("Stream config not supported for non-file based stream.");
  }

  @Override
  public void updateConfig(Id.Stream streamId, StreamProperties properties) throws IOException {
    throw new UnsupportedOperationException("Stream config not supported for non-file based stream.");
  }

  @Override
  public long fetchStreamSize(StreamConfig streamConfig) throws IOException {
    return 0;
  }

  private String fromStream(Id.Stream streamId) {
    return QueueName.fromStream(streamId).toURI().toString();
  }

  @Override
  public boolean exists(Id.Stream streamId) throws Exception {
    return exists(fromStream(streamId));
  }

  @Override
  public void create(Id.Stream streamId) throws Exception {
    create(fromStream(streamId));
  }

  @Override
  public void create(Id.Stream streamId, @Nullable Properties props) throws Exception {
    create(fromStream(streamId), props);
  }

  @Override
  public void truncate(Id.Stream streamId) throws Exception {
    truncate(fromStream(streamId));
  }

  @Override
  public void drop(Id.Stream streamId) throws Exception {
    drop(fromStream(streamId));
  }

}<|MERGE_RESOLUTION|>--- conflicted
+++ resolved
@@ -52,10 +52,7 @@
   @Override
   public String getActualTableName(QueueName queueName) {
     if (queueName.isStream()) {
-<<<<<<< HEAD
-=======
       // TODO: don't prefix with namespace if ('default' == namespace).
->>>>>>> 6640946c
       // <cdap namespace>.system.stream.<namespace>.<stream name>
       return getTableNamePrefix() + "." + queueName.getFirstComponent() + "." + queueName.getSecondComponent();
     } else {
