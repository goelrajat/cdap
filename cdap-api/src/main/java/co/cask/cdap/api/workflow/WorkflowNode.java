--- conflicted
+++ resolved
@@ -43,7 +43,6 @@
   public WorkflowNodeType getType() {
     return nodeType;
   }
-<<<<<<< HEAD
 
   @Override
   public boolean equals(Object o) {
@@ -65,15 +64,4 @@
     result = 31 * result + nodeType.hashCode();
     return result;
   }
-
-  @Override
-  public String toString() {
-    final StringBuilder sb = new StringBuilder("WorkflowNode{");
-    sb.append("nodeId='").append(nodeId).append('\'');
-    sb.append(", nodeType=").append(nodeType);
-    sb.append('}');
-    return sb.toString();
-  }
-=======
->>>>>>> 08cdb263
 }