--- conflicted
+++ resolved
@@ -232,7 +232,7 @@
     Assert.assertEquals(HttpStatus.SC_OK, deleteModules());
   }
 
-<<<<<<< HEAD
+
   private int createInstance(String instanceName, String typeName,
                              DatasetProperties props) throws IOException {
     return createUpdateInstance(instanceName, typeName, props, false);
@@ -240,15 +240,11 @@
 
   private int createUpdateInstance(String instanceName, String typeName,
                                    DatasetProperties props, boolean isUpgrade) throws IOException {
-    DatasetInstanceHandler.CreateDatasetParams typeAndProps =
-      new DatasetInstanceHandler.CreateDatasetParams(typeName, props.getProperties(), isUpgrade);
-=======
-  private int createInstance(String instanceName, String typeName, DatasetProperties props) throws IOException {
-    DatasetInstanceConfiguration instanceConfiguration =
-      new DatasetInstanceConfiguration(typeName, props.getProperties());
->>>>>>> fcb97efe
+    DatasetInstanceConfiguration creationProperties =
+      new DatasetInstanceConfiguration(typeName, props.getProperties(), isUpgrade);
+
     HttpRequest request = HttpRequest.put(getUrl("/data/datasets/" + instanceName))
-      .withBody(new Gson().toJson(instanceConfiguration)).build();
+      .withBody(new Gson().toJson(creationProperties)).build();
     return HttpRequests.execute(request).getResponseCode();
   }
 
