--- conflicted
+++ resolved
@@ -163,16 +163,13 @@
       if (field != null) {
         token = field + ":" + token;
       }
-<<<<<<< HEAD
-      //this.counters.write(new KeyValueTable.IncrementKey(token.getBytes(Charsets.UTF_8)));
-=======
+
       this.counters.increment(token.getBytes(Charsets.UTF_8), 1);
     }
 
     @Process("mylist")
     public void processMyList(List<String> list) {
 
->>>>>>> dd7039ba
     }
   }
 
