package com.continuuity.data.operation.ttqueue;

import com.continuuity.api.common.Bytes;
import com.continuuity.common.io.BinaryEncoder;
import com.continuuity.hbase.ttqueue.HBQEntryPointer;
import com.google.common.base.Objects;
<<<<<<< HEAD
=======
import com.google.common.base.Preconditions;
import com.google.common.base.Throwables;

import java.io.ByteArrayOutputStream;
import java.io.IOException;
import java.util.Arrays;
>>>>>>> 30057923

/**
 * A pointer which completely addresses an entry in a queue.
 */
public class QueueEntryPointer {
  protected final byte [] queueName;
  protected final long entryId;
  protected final long shardId;
  protected final int tries;

  public QueueEntryPointer(final byte [] queueName, final long entryId,
      final long shardId) {
    this.queueName = queueName;
    this.entryId = entryId;
    this.shardId = shardId;
    this.tries = 0;
  }

  public QueueEntryPointer(byte[] queueName, long entryId) {
    this.queueName = queueName;
    this.entryId = entryId;
    this.shardId = -1; // Single shard
    this.tries = 0;
  }

  public QueueEntryPointer(byte[] queueName, long entryId, int tries) {
    this.queueName = queueName;
    this.entryId = entryId;
    this.shardId = -1;
    this.tries = tries;
  }

  public QueueEntryPointer(byte[] queueName, long entryId, long shardId, int tries) {
    this.queueName = queueName;
    this.entryId = entryId;
    this.shardId = shardId;
    this.tries = tries;
  }

  public byte [] getQueueName() {
    return this.queueName;
  }

  public long getEntryId() {
    return this.entryId;
  }

  public long getShardId() {
    return this.shardId;
  }

  public int getTries() {
    return tries;
  }

  @Override
  public boolean equals(Object o) {
    // tries doesn't affect object identity
    return this.entryId == ((QueueEntryPointer)o).entryId &&
        this.shardId == ((QueueEntryPointer)o).shardId;
  }

  @Override
  public int hashCode() {
    // tries doesn't affect object identity
    return Bytes.hashCode(Bytes.toBytes(entryId)) ^ Bytes.hashCode(Bytes.toBytes(shardId));
  }

  @Override
  public String toString() {
    return Objects.toStringHelper(this)
        .add("queueName", this.queueName)
        .add("entryId", this.entryId)
        .add("shardId", this.shardId)
        .add("tries", this.tries)
        .toString();
  }

  public HBQEntryPointer toHBQ() {
    return new HBQEntryPointer(entryId, shardId);
  }
<<<<<<< HEAD
=======

  /**
   * Serialize QueueEntry into byte array
   * @return serialized byte array containing entryId, shardId and queueName
   */
  public byte [] getBytes() {
    ByteArrayOutputStream bos = new ByteArrayOutputStream();
    BinaryEncoder binaryEncoder = new BinaryEncoder(bos);
    try {
      binaryEncoder.writeLong(this.entryId);
      binaryEncoder.writeLong(this.shardId);
      binaryEncoder.writeBytes(this.queueName);
    } catch (IOException e) {
      throw Throwables.propagate(e);
    }
    return bos.toByteArray();
  }
>>>>>>> 30057923
}
<|MERGE_RESOLUTION|>--- conflicted
+++ resolved
@@ -1,117 +1,109 @@
-package com.continuuity.data.operation.ttqueue;
-
-import com.continuuity.api.common.Bytes;
-import com.continuuity.common.io.BinaryEncoder;
-import com.continuuity.hbase.ttqueue.HBQEntryPointer;
-import com.google.common.base.Objects;
-<<<<<<< HEAD
-=======
-import com.google.common.base.Preconditions;
-import com.google.common.base.Throwables;
-
-import java.io.ByteArrayOutputStream;
-import java.io.IOException;
-import java.util.Arrays;
->>>>>>> 30057923
-
-/**
- * A pointer which completely addresses an entry in a queue.
- */
-public class QueueEntryPointer {
-  protected final byte [] queueName;
-  protected final long entryId;
-  protected final long shardId;
-  protected final int tries;
-
-  public QueueEntryPointer(final byte [] queueName, final long entryId,
-      final long shardId) {
-    this.queueName = queueName;
-    this.entryId = entryId;
-    this.shardId = shardId;
-    this.tries = 0;
-  }
-
-  public QueueEntryPointer(byte[] queueName, long entryId) {
-    this.queueName = queueName;
-    this.entryId = entryId;
-    this.shardId = -1; // Single shard
-    this.tries = 0;
-  }
-
-  public QueueEntryPointer(byte[] queueName, long entryId, int tries) {
-    this.queueName = queueName;
-    this.entryId = entryId;
-    this.shardId = -1;
-    this.tries = tries;
-  }
-
-  public QueueEntryPointer(byte[] queueName, long entryId, long shardId, int tries) {
-    this.queueName = queueName;
-    this.entryId = entryId;
-    this.shardId = shardId;
-    this.tries = tries;
-  }
-
-  public byte [] getQueueName() {
-    return this.queueName;
-  }
-
-  public long getEntryId() {
-    return this.entryId;
-  }
-
-  public long getShardId() {
-    return this.shardId;
-  }
-
-  public int getTries() {
-    return tries;
-  }
-
-  @Override
-  public boolean equals(Object o) {
-    // tries doesn't affect object identity
-    return this.entryId == ((QueueEntryPointer)o).entryId &&
-        this.shardId == ((QueueEntryPointer)o).shardId;
-  }
-
-  @Override
-  public int hashCode() {
-    // tries doesn't affect object identity
-    return Bytes.hashCode(Bytes.toBytes(entryId)) ^ Bytes.hashCode(Bytes.toBytes(shardId));
-  }
-
-  @Override
-  public String toString() {
-    return Objects.toStringHelper(this)
-        .add("queueName", this.queueName)
-        .add("entryId", this.entryId)
-        .add("shardId", this.shardId)
-        .add("tries", this.tries)
-        .toString();
-  }
-
-  public HBQEntryPointer toHBQ() {
-    return new HBQEntryPointer(entryId, shardId);
-  }
-<<<<<<< HEAD
-=======
-
-  /**
-   * Serialize QueueEntry into byte array
-   * @return serialized byte array containing entryId, shardId and queueName
-   */
-  public byte [] getBytes() {
-    ByteArrayOutputStream bos = new ByteArrayOutputStream();
-    BinaryEncoder binaryEncoder = new BinaryEncoder(bos);
-    try {
-      binaryEncoder.writeLong(this.entryId);
-      binaryEncoder.writeLong(this.shardId);
-      binaryEncoder.writeBytes(this.queueName);
-    } catch (IOException e) {
-      throw Throwables.propagate(e);
-    }
-    return bos.toByteArray();
-  }
->>>>>>> 30057923
-}
+package com.continuuity.data.operation.ttqueue;
+
+import com.continuuity.api.common.Bytes;
+import com.continuuity.common.io.BinaryEncoder;
+import com.continuuity.hbase.ttqueue.HBQEntryPointer;
+import com.google.common.base.Objects;
+import com.google.common.base.Throwables;
+
+import java.io.ByteArrayOutputStream;
+import java.io.IOException;
+
+/**
+ * A pointer which completely addresses an entry in a queue.
+ */
+public class QueueEntryPointer {
+  protected final byte [] queueName;
+  protected final long entryId;
+  protected final long shardId;
+  protected final int tries;
+
+  public QueueEntryPointer(final byte [] queueName, final long entryId,
+      final long shardId) {
+    this.queueName = queueName;
+    this.entryId = entryId;
+    this.shardId = shardId;
+    this.tries = 0;
+  }
+
+  public QueueEntryPointer(byte[] queueName, long entryId) {
+    this.queueName = queueName;
+    this.entryId = entryId;
+    this.shardId = -1; // Single shard
+    this.tries = 0;
+  }
+
+  public QueueEntryPointer(byte[] queueName, long entryId, int tries) {
+    this.queueName = queueName;
+    this.entryId = entryId;
+    this.shardId = -1;
+    this.tries = tries;
+  }
+
+  public QueueEntryPointer(byte[] queueName, long entryId, long shardId, int tries) {
+    this.queueName = queueName;
+    this.entryId = entryId;
+    this.shardId = shardId;
+    this.tries = tries;
+  }
+
+  public byte [] getQueueName() {
+    return this.queueName;
+  }
+
+  public long getEntryId() {
+    return this.entryId;
+  }
+
+  public long getShardId() {
+    return this.shardId;
+  }
+
+  public int getTries() {
+    return tries;
+  }
+
+  @Override
+  public boolean equals(Object o) {
+    // tries doesn't affect object identity
+    return this.entryId == ((QueueEntryPointer)o).entryId &&
+        this.shardId == ((QueueEntryPointer)o).shardId;
+  }
+
+  @Override
+  public int hashCode() {
+    // tries doesn't affect object identity
+    return Bytes.hashCode(Bytes.toBytes(entryId)) ^ Bytes.hashCode(Bytes.toBytes(shardId));
+  }
+
+  @Override
+  public String toString() {
+    return Objects.toStringHelper(this)
+        .add("queueName", this.queueName)
+        .add("entryId", this.entryId)
+        .add("shardId", this.shardId)
+        .add("tries", this.tries)
+        .toString();
+  }
+
+  public HBQEntryPointer toHBQ() {
+    return new HBQEntryPointer(entryId, shardId);
+  }
+
+  /**
+   * Serialize QueueEntry into byte array
+   * @return serialized byte array containing entryId, shardId and queueName
+   */
+  public byte [] getBytes() {
+    ByteArrayOutputStream bos = new ByteArrayOutputStream();
+    BinaryEncoder binaryEncoder = new BinaryEncoder(bos);
+    try {
+      binaryEncoder.writeLong(this.entryId);
+      binaryEncoder.writeLong(this.shardId);
+      binaryEncoder.writeBytes(this.queueName);
+    } catch (IOException e) {
+      throw Throwables.propagate(e);
+    }
+    return bos.toByteArray();
+  }
+}