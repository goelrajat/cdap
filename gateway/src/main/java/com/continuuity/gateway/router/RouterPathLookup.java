package com.continuuity.gateway.router;

import com.continuuity.common.conf.Constants;
import com.continuuity.common.utils.ImmutablePair;
import com.google.common.collect.ImmutableList;
import com.google.common.collect.ImmutableMap;
import java.util.HashMap;
import org.jboss.netty.handler.codec.http.HttpMethod;

import java.util.List;
import java.util.Map;
import java.util.regex.Matcher;
import java.util.regex.Pattern;



/**
 * Class to match the request path to corresponding service like app-fabric, or metrics service.
 */
public final class RouterPathLookup {
  private static final String VERSION = Constants.Gateway.GATEWAY_VERSION;

<<<<<<< HEAD
  private static final String STATUS_START_STOP_PATH = VERSION +
      "/?/apps/([A-Za-z0-9_]+)/(flows|procedures|mapreduce|workflows)/([A-Za-z0-9_]+)/(status|start|stop|debug)";
=======
  private static final String STATUS_PATH = VERSION +
    "/?/apps/([A-Za-z0-9_]+)/(flows|procedures|mapreduce|workflows)/([A-Za-z0-9_]+)/status";
  private static final String STARTSTOP_PATH = VERSION +
    "/?/apps/([A-Za-z0-9_]+)/(flows|procedures|mapreduce|workflows)/([A-Za-z0-9_]+)/(start|stop)";
  private static final String HISTORY_PATH = VERSION +
    "/?/apps/([A-Za-z0-9_]+)/(flows|procedures|mapreduce|workflows)/([A-Za-z0-9_]+)/history";
  private static final String RUNTIMEARGS_PATH = VERSION +
    "/?/apps/([A-Za-z0-9_]+)/(flows|procedures|mapreduce|workflows)/([A-Za-z0-9_]+)/runtimeargs";
  private static final String DEPLOY_PATH = VERSION +
    "/?/apps/?([A-Za-z0-9_]+)?/?$";
  private static final String DEPLOY_STATUS_PATH = VERSION +
    "/?/deploy/status/?";
  private static final String METRICS_PATH = "^" + VERSION +
    "/metrics";

  private static final Map<String, HttpMethod> ALLOWED_METHODS_MAP = ImmutableMap.of("GET", HttpMethod.GET,
                                                                                     "PUT", HttpMethod.PUT,
                                                                                     "POST", HttpMethod.POST);
>>>>>>> 958df4a2

  private static Map<ImmutablePair<List<HttpMethod>, Pattern>, String> ROUTING_MAP = null;

  public static void init() {
    if (ROUTING_MAP == null) {
      ROUTING_MAP = new HashMap<ImmutablePair<List<HttpMethod>, Pattern>, String>();
      ROUTING_MAP.put(new ImmutablePair<List<HttpMethod>, Pattern>(ImmutableList.of(HttpMethod.GET),
              Pattern.compile(STATUS_PATH)),
          Constants.Service.APP_FABRIC_HTTP);
      ROUTING_MAP.put(new ImmutablePair<List<HttpMethod>, Pattern>(ImmutableList.of(HttpMethod.POST),
              Pattern.compile(STARTSTOP_PATH)),
          Constants.Service.APP_FABRIC_HTTP);
      ROUTING_MAP.put(new ImmutablePair<List<HttpMethod>, Pattern>(ImmutableList.of(HttpMethod.GET),
              Pattern.compile(HISTORY_PATH)),
          Constants.Service.APP_FABRIC_HTTP);
      ROUTING_MAP.put(new ImmutablePair<List<HttpMethod>, Pattern>(ImmutableList.of(HttpMethod.GET, HttpMethod.PUT),
              Pattern.compile(RUNTIMEARGS_PATH)),
          Constants.Service.APP_FABRIC_HTTP);
      ROUTING_MAP.put(new ImmutablePair<List<HttpMethod>, Pattern>(ImmutableList.of(HttpMethod.GET, HttpMethod.PUT),
              Pattern.compile(DEPLOY_PATH)),
          Constants.Service.APP_FABRIC_HTTP);
      ROUTING_MAP.put(new ImmutablePair<List<HttpMethod>, Pattern>(ImmutableList.of(HttpMethod.GET),
              Pattern.compile(DEPLOY_STATUS_PATH)),
          Constants.Service.APP_FABRIC_HTTP);
      ROUTING_MAP.put(new ImmutablePair<List<HttpMethod>, Pattern>(
              ImmutableList.of(HttpMethod.GET, HttpMethod.POST, HttpMethod.PUT),
              Pattern.compile(METRICS_PATH)),
          Constants.Service.APP_FABRIC_HTTP);
    }
  }


  public static String getRoutingPath(String requestPath, String method){

    if (!ALLOWED_METHODS_MAP.containsKey(method)) {
      return null;
    }

    for (Map.Entry<ImmutablePair<List<HttpMethod>, Pattern>, String> uriPattern : ROUTING_MAP.entrySet()) {
      Matcher match = uriPattern.getKey().getSecond().matcher(requestPath);
      if (match.find()) {
        if (uriPattern.getKey().getFirst().contains(ALLOWED_METHODS_MAP.get(method))) {
          return uriPattern.getValue();
        }
      }
    }
    return null;
  }

}<|MERGE_RESOLUTION|>--- conflicted
+++ resolved
@@ -20,14 +20,10 @@
 public final class RouterPathLookup {
   private static final String VERSION = Constants.Gateway.GATEWAY_VERSION;
 
-<<<<<<< HEAD
-  private static final String STATUS_START_STOP_PATH = VERSION +
-      "/?/apps/([A-Za-z0-9_]+)/(flows|procedures|mapreduce|workflows)/([A-Za-z0-9_]+)/(status|start|stop|debug)";
-=======
   private static final String STATUS_PATH = VERSION +
     "/?/apps/([A-Za-z0-9_]+)/(flows|procedures|mapreduce|workflows)/([A-Za-z0-9_]+)/status";
   private static final String STARTSTOP_PATH = VERSION +
-    "/?/apps/([A-Za-z0-9_]+)/(flows|procedures|mapreduce|workflows)/([A-Za-z0-9_]+)/(start|stop)";
+    "/?/apps/([A-Za-z0-9_]+)/(flows|procedures|mapreduce|workflows)/([A-Za-z0-9_]+)/(start|stop|debug)";
   private static final String HISTORY_PATH = VERSION +
     "/?/apps/([A-Za-z0-9_]+)/(flows|procedures|mapreduce|workflows)/([A-Za-z0-9_]+)/history";
   private static final String RUNTIMEARGS_PATH = VERSION +
@@ -42,8 +38,6 @@
   private static final Map<String, HttpMethod> ALLOWED_METHODS_MAP = ImmutableMap.of("GET", HttpMethod.GET,
                                                                                      "PUT", HttpMethod.PUT,
                                                                                      "POST", HttpMethod.POST);
->>>>>>> 958df4a2
-
   private static Map<ImmutablePair<List<HttpMethod>, Pattern>, String> ROUTING_MAP = null;
 
   public static void init() {
